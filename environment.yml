name: vipdopt-dev
channels:
  - conda-forge
  - defaults
dependencies:
  - python=3.10.*
  - scipy=1.12.0
  - numpy=1.26.*
  - numpy-stl=3.1.*
  - matplotlib=3.8.*
  - scikit-image=0.22.*
  - PyYAML=6.*
  - types-PyYAML=6.*
  - python-magic=0.4.*
  - Jinja2=3.1.*
  - gdstk=0.9.50
  # For autodocs
  - sphinx=7.3.7
  - furo=2024.5.6
  - nbsphinx=0.9.4
<<<<<<< HEAD
  - sphinx_gallery=0.17.0
  - sphinx_tabs==3.4.5
  - pandoc=1.13
=======
>>>>>>> cb2d504b
  # For Jupyter
  - notebook==7.2.1
  # For Linting
  - ruff=0.3.5
  # For static type checking
  - mypy=1.8.*
  - overrides=7.7.*
  # For testing
  - pytest=8.*
  - pytest-cov=4.1.*
  - pytest-xdist=3.5.*
  - pytest-mock=3.12.*
  - coverage[toml]=7.4.3
  - jaxlib=0.4.30
  # Pip
  - pip:
    - jax==0.4.30
    - sphinx_gallery==0.17.0
    - PySide6==6.3.0
    - PySide6-stubs==6.4.2
    - pandoc==1.13<|MERGE_RESOLUTION|>--- conflicted
+++ resolved
@@ -18,12 +18,6 @@
   - sphinx=7.3.7
   - furo=2024.5.6
   - nbsphinx=0.9.4
-<<<<<<< HEAD
-  - sphinx_gallery=0.17.0
-  - sphinx_tabs==3.4.5
-  - pandoc=1.13
-=======
->>>>>>> cb2d504b
   # For Jupyter
   - notebook==7.2.1
   # For Linting
