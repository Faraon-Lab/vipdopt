"""Module containing common functions used throughout the package."""

from __future__ import annotations

import functools
import importlib.util as imp
import itertools
import json
import logging
import operator
import os
import threading
from collections.abc import Callable, Generator, Iterable, Iterator, Mapping
from importlib.abc import Loader
from numbers import Number
from pathlib import Path
from types import ModuleType
from typing import Any, Concatenate, ParamSpec, TypeAlias, TypedDict, TypeVar

import numpy as np
import numpy.typing as npt
import yaml
from yaml.constructor import SafeConstructor
from scipy import ndimage

PathLike = TypeVar('PathLike', str, Path, bytes, os.PathLike)

# Generic types for type hints
T = TypeVar('T')
R = TypeVar('R')

Nested: TypeAlias = T | Iterable['Nested[T]']

P = ParamSpec('P')
Q = ParamSpec('Q')


class TruncateFormatter(logging.Formatter):
    """Logging formatter for truncating large output."""

    def __init__(
        self,
        max_length: int = 300,
        log_file: str = 'dev.log',
        level: int = logging.WARNING,
        **kwargs,
    ):
        """Initialize a TruncateFormatter."""
        super().__init__(**kwargs)
        self.max_length = max_length
        self.log_file = log_file
        self.level = level

    def format(self, record):
        """Format the record. Truncates long messages if not DEBUG level."""
        msg = super().format(record)
        if len(msg) > self.max_length and self.level > logging.DEBUG:
            return f"""{msg[: self.max_length]}...\nOutput truncated.
To see full output, run with -vv or check {self.log_file}\n"""
        return msg


def setup_logger(
    name: str,
    level: int = logging.INFO,
    log_file: str = 'dev.log',
) -> logging.Logger:
    """Setup logger to use across the program."""
    logger = logging.getLogger(name)
    logger.setLevel(logging.DEBUG)
    logger.propagate = False

    Path(log_file).touch()

    # Reset logger
    for _ in range(len(logger.handlers)):
        logger.removeHandler(logger.handlers[0])

    # Handle stream output by truncating long messages.
    # Only prints messages with no additional info.
    shandler = logging.StreamHandler()
    shandler.setFormatter(
        TruncateFormatter(
            fmt='%(message)s',
            log_file=log_file,
            level=level,
        )
    )
    shandler.setLevel(level)

    # Create a handler for putting info into a .log file. Includes time stamps etc.
    # Will write EVERYTHING to the log (i.e. level = debug)
    fhandler = logging.FileHandler(log_file, mode='a')
    fhandler.setFormatter(
        logging.Formatter('%(asctime)s - %(name)s - %(levelname)s - %(message)s')
    )

    logger.addHandler(shandler)
    logger.addHandler(fhandler)

    return logger


def sech(z: npt.ArrayLike | Number) -> npt.ArrayLike | Number:
    """Hyperbolic Secant."""
    return 1.0 / np.cosh(np.asanyarray(z))


def import_lumapi(loc: str) -> ModuleType:
    """Import the Lumerical python api from a specified location."""
    lumapi = ModuleType('lumapi')

    spec_lin = imp.spec_from_file_location('lumapi', loc)

    # These assertions are so MyPy doesn't get mad
    assert spec_lin is not None
    assert isinstance(spec_lin.loader, Loader)

    lumapi = imp.module_from_spec(spec_lin)
    spec_lin.loader.exec_module(lumapi)

    return lumapi


def convert_path(path: PathLike) -> Path:
    """Ensure that a Path is a Path object."""
    if isinstance(path, Path):
        return path
    if isinstance(path, bytes):
        return Path(path.decode())
    if isinstance(path, str | os.PathLike):
        return Path(path)

    # Input was not a PathLike
    raise ValueError(f'Argument must be PathLike, got {type(path)}')


def ensure_path(
    func: Callable[Concatenate[Any, Path, P], R],
) -> Callable[Concatenate[Any, PathLike, P], R]:
    """Function decorator for converting PathLike's to Path's."""

    @functools.wraps(func)
    def wrapper(
        arg0: Any,
        path: PathLike,
        *args: P.args,
        **kwargs: P.kwargs,
    ) -> R:
        return func(arg0, convert_path(path), *args, **kwargs)

    return wrapper


def read_config_file(fname: PathLike, cfg_format: str = 'auto') -> dict:
    """Read a configuration file."""
    path_filename = convert_path(fname)
    if cfg_format.lower() == 'auto':
        cfg_format = path_filename.suffix

    config_loader = _get_config_loader(cfg_format)
    return config_loader(path_filename)


def _get_config_loader(cfg_format: str) -> Callable[[PathLike], dict]:
    """Return a configuration file loader depending on the format."""
    match cfg_format.lower():
        case '.yaml' | '.yml':
            return _yaml_loader
        case '.json':
            return _json_loader
        case _:
            msg = f'{cfg_format} file loading not yet supported.'
            raise NotImplementedError(msg)


def _json_loader(fname: PathLike) -> dict:
    with open(fname) as stream:
        return json.load(stream)


def _yaml_loader(fname: PathLike) -> dict:
    """Config file loader for YAML files."""

    # Allow the safeloader to convert sequences to tuples
    def new_constructor(self, x: yaml.SequenceNode):
        return tuple(SafeConstructor.construct_sequence(self, x))

    SafeConstructor.add_constructor(  # type: ignore
        'tag:yaml.org,2002:python/tuple', new_constructor
    )
    with open(fname, 'rb') as stream:
        return yaml.safe_load(stream)
    


def subclasses(cls: type) -> list[str]:
    """Get all subclasses of a given class."""
    return [scls.__name__ for scls in cls.__subclasses__()]


def ladd_to_all(iterable: Iterable[T], val: T) -> Generator[T, None, None]:
    """Add a value to all memebers of a list on the left."""
    for item in iterable:
        yield val + item


def radd_to_all(iterable: Iterable[T], val: T) -> Generator[T, None, None]:
    """Add a value to all memebers of a list on the right."""
    for item in iterable:
        yield item + val


def split_glob(pattern: str) -> Generator[str, None, None]:
    """Convert a glob pattern into multiple patterns if necessary."""
    if '{' in pattern:
        start = pattern.index('{')
        end = pattern.index('}')

        prefix = pattern[:start]
        choices = pattern[start + 1 : end].split(',')
        for choice in choices:
            yield from ladd_to_all(
                split_glob(pattern[end + 1 :]), prefix + choice.strip()
            )
    else:
        yield pattern


def glob_first(search_dir: PathLike, pattern: str) -> Path:
    """Find the first file to match the given pattern."""
    patterns = list(split_glob(pattern))
    search_path = convert_path(search_dir)
    matches = itertools.chain.from_iterable(map(search_path.glob, patterns))
    try:
        first_match = next(matches)
    except StopIteration as e:
        msg = f'No path found with pattern {pattern} in {search_path}'
        raise FileNotFoundError(msg) from e
    return first_match


class StoppableThread(threading.Thread):
    """Thread class with a stop() method.

    The thread itself has to check regularly for the stopped() condition.
    """

    def __init__(self, *args, **kwargs):
        """Initialize a StoppableThread."""
        super().__init__(*args, **kwargs)
        self._stop_event = threading.Event()

    def stop(self):
        """Stop this thread."""
        self._stop_event.set()

    def stopped(self):
        """Return whther this thread has been stopped."""
        return self._stop_event.is_set()


class Coordinates(TypedDict):
    """Class representing coordinates in 3D space."""

    x: npt.NDArray
    y: npt.NDArray
    z: npt.NDArray


def starmap_with_kwargs(
    function: Callable[P, R],
    args_iter: Iterable[Iterable],
    kwargs_iter: Iterable[Mapping],
) -> Iterator[R]:
    """Wrapper around itertools.starmap that can take kwargs."""
    args_for_starmap = zip(itertools.repeat(function), args_iter, kwargs_iter)
    return itertools.starmap(apply_args_and_kwargs, args_for_starmap)


def apply_args_and_kwargs(function: Callable[P, R], args: tuple, kwargs: dict) -> R:
    """Call a function with the provided args and kwargs."""
    return function(*args, **kwargs)


def flatten(data: Nested[T]) -> Iterable[T]:
    """Return a copy of the data as single, collapsed iterator."""
    if isinstance(data, Iterable):
        for x in data:
            yield from flatten(x)
    else:
        yield data


def rmtree(path: Path, keep_dir: bool = False):
    """Delete a directory recursively."""
    if not path.is_dir():
        raise ValueError('Path must be a directory')
    for child in path.iterdir():
        if child.is_file():
            child.unlink()
        else:
            rmtree(child, keep_dir=False)

    if not keep_dir:
        path.rmdir()


def repeat(a: npt.NDArray, shape: tuple[int, ...]) -> npt.NDArray:
    """Apply numpy's `repeat` function along multiple axes.

    Solution from https://stackoverflow.com/questions/7656665/how-to-repeat-elements-of-an-array-along-two-axes
    """
    return np.kron(a, np.ones(shape, dtype=a.dtype))


def real_part_complex_product(z1, z2):
    """Explanation: For two complex numbers, Re(z1*z2) = Re(z1)*Re(z2) + [-Im(z1)]*Im(z2)"""
<<<<<<< HEAD
    return np.real(z1) * np.real(z2) + np.imag(z1) * (-1 * np.imag(z2))


=======
    return np.real(z1)*np.real(z2) + np.imag(z1) * (-1*np.imag(z2))

# Borders, Masking, and Padding
def pad_all_sides(arr:npt.NDArray, pad_width:int=2, constant:float=0) -> npt.NDArray:
    return np.pad(arr,(pad_width,),'constant',constant_values=(constant,))

def unpad(arr: npt.NDArray, pad_widths: tuple[tuple[int,int],...]) -> npt.NDArray:
    b = arr.copy()
    slice_list = [slice(None)]*b.ndim
    for i in range(b.ndim):
        sz = b.shape[i]
        slice_list[i] = slice(pad_widths[i][0], sz - pad_widths[i][1])
    return b[tuple(slice_list)]

def unpad_all_sides(arr: npt.NDArray, pad_width:int=2):
    pad_widths = tuple([(pad_width, pad_width) for i in range(arr.ndim)])
    return unpad(arr, pad_widths)

def replace_border(arr: npt.NDArray, pad_widths:tuple[tuple[int,int],...]=((2,2),(2,2),(0,0)), 
                   const:float=0) -> npt.NDArray:
    return np.pad( unpad(arr, pad_widths=pad_widths),
                pad_widths, 'constant', constant_values=(const,) )
    
    ###### Old version wit uniform pad widths on all sides
    # if arr.ndim == 3 and only_sides:
    #     # split it into 2d layers and replace borders for those instead
    #     new_arr = arr.copy()
    #     for i in range(arr.shape[3-1]):
    #         new_arr[...,i] = pad_all_sides(unpad_all_sides(arr[...,i], pad_width),
    #                                         pad_width, constant=const)
    #     return new_arr
    # else:
    #     return pad_all_sides(unpad_all_sides(arr, pad_width),
    #                     pad_width, constant=const)

def create_centered_square_mask(arr: npt.NDArray, width):
    coord_axes = np.ogrid[[slice(-x//2+1,x//2+1,1) for x in arr.shape]]
    full_coord_grid = sum(coord_axes)       # NOT NP.SUM
    # NOTE: Will be off-center for arrays of odd shape-length.
    mask = np.abs(coord_axes[0]) <= width
    for i in range(1,len(coord_axes)):
        mask = mask & (np.abs(coord_axes[i]) <= width)
    return mask

def create_centered_square_ring_mask(arr: npt.NDArray, outer_width, inner_width):
    # NOTE: Will be off-center for arrays of odd shape-length.
    mask_outer = create_centered_square_mask(arr, outer_width)
    mask_inner = create_centered_square_mask(arr, inner_width)
    return mask_outer ^ mask_inner

def create_centered_circle_mask(arr: npt.NDArray, radius):
    coord_axes = np.ogrid[[slice(-x//2+1,x//2+1,1) for x in arr.shape]]
    full_coord_grid = sum(coord_axes)       # NOT NP.SUM
    # NOTE: Will be off-center for arrays of odd shape-length.
    mask = sum([x**2 for x in coord_axes]) <= radius**2
    return mask

def get_mask_edge(mask, thickness=1):
    '''Uses a binary structure to erode an existing mask, then takes the XOR to produce the edge.
    Higher thicknesses mean more iterations of the binary erosion.'''
    # https://stackoverflow.com/questions/33742098/border-edge-operations-on-numpy-arrays
    
    struct = ndimage.generate_binary_structure(mask.ndim, mask.ndim)
    erode = ndimage.binary_erosion(mask, struct, iterations=thickness)
    edges = mask ^ erode
    return edges

def replace_mask_values(arr, mk, value):
    '''Applies a mask (mk) to an array, then replaces masked values with a specific fill value.'''
    # https://numpy.org/doc/stable/reference/maskedarray.generic.html#accessing-the-data
    import numpy.ma as ma
    maskArr = ma.masked_array(arr,mask=mk)
    return ma.filled(maskArr, fill_value=value)
    
>>>>>>> cb2d504b
# Nested dictionary handling - https://stackoverflow.com/a/14692747
def get_by_path(root, items):
    """Access a nested object in root by item sequence."""
    return functools.reduce(operator.getitem, items, root)


def set_by_path(root, items, value):
    """Set a value in a nested object in root by item sequence."""
    get_by_path(root, items[:-1])[items[-1]] = value


def del_by_path(root, items):
    """Delete a key-value in a nested object in root by item sequence."""
    del get_by_path(root, items[:-1])[items[-1]]<|MERGE_RESOLUTION|>--- conflicted
+++ resolved
@@ -316,11 +316,6 @@
 
 def real_part_complex_product(z1, z2):
     """Explanation: For two complex numbers, Re(z1*z2) = Re(z1)*Re(z2) + [-Im(z1)]*Im(z2)"""
-<<<<<<< HEAD
-    return np.real(z1) * np.real(z2) + np.imag(z1) * (-1 * np.imag(z2))
-
-
-=======
     return np.real(z1)*np.real(z2) + np.imag(z1) * (-1*np.imag(z2))
 
 # Borders, Masking, and Padding
@@ -395,7 +390,6 @@
     maskArr = ma.masked_array(arr,mask=mk)
     return ma.filled(maskArr, fill_value=value)
     
->>>>>>> cb2d504b
 # Nested dictionary handling - https://stackoverflow.com/a/14692747
 def get_by_path(root, items):
     """Access a nested object in root by item sequence."""
