--- conflicted
+++ resolved
@@ -83,11 +83,7 @@
         #                 break						# skips the next two lines only if last=1 and check_last=True
         #             check_last = True
         #             last = 0
-<<<<<<< HEAD
 
-        return 3
-=======
-    
         return 3
 
 class NonGradientOptimizer(abc.ABC):
@@ -99,5 +95,4 @@
 
     @abc.abstractmethod
     def step(self, device: Device, gradient: npt.ArrayLike, iteration: int):
-        """Step forward one iteration in the optimization process."""
->>>>>>> cb2d504b
+        """Step forward one iteration in the optimization process."""