"""Code for Figures of Merit (FoMs)."""

from __future__ import annotations

import sys
from collections.abc import Callable, Sequence
from copy import copy
from typing import Any, no_type_check

import numpy as np
from numpy._typing import NDArray
import numpy.typing as npt

import vipdopt
from vipdopt.monitor import Monitor
from vipdopt.simulation import LumericalSimulation
from vipdopt.utils import Number


class FoM:
    """Generic class for computing a figure of merit (FoM).

    Supports arithmetic operations on class instances, either with each other,
    or with scalar values.

    Attributes:
        _COUNTER (int): The current count of FoMs. Used for generating unique names.
        fom_srcs (tuple[Source]): The sources to use for computing the FoM.
        grad_srcs (tuple[Source]): The sources to use for computing the gradient.
        polarization (str): Polarization to use.
        freq (Sequence[Number]): All of the frequency bands.
        opt_ids (list[int]): List of indices specifying which frequency bands are being
            used in the optimization. Defaults to [0, ..., n_freq].
        fom_func (Callable[..., npt.ArrayLike]): The function to compute the FoM.
        grad_func (Callable[..., npt.ArrayLike]): The function to compute the gradient.
    """
    _COUNTER = 0
    def __init__(
            self,
            fom_monitors: Sequence[Monitor],
            grad_monitors: Sequence[Monitor],
            fom_func: Callable[..., npt.NDArray],
            gradient_func: Callable[..., npt.NDArray],
            polarization: str,
            freq: Sequence[Number],     # freq actually refers to the WHOLE lambda vector
            opt_ids: Sequence[int] | None=None,
            name: str='',
    ) -> None:
        """Initialize an FoM."""
        self.fom_monitors = tuple(fom_monitors)
        self.grad_monitors = tuple(grad_monitors)
        self.fom_func = fom_func
        self.gradient_func = gradient_func
        self.polarization = polarization
        self.freq = freq
        self.opt_ids = tuple(range(len(freq))) if opt_ids is None else tuple(opt_ids)
        if name == '':
            self.name = f'fom_{FoM._COUNTER}'
        else:
            self.name = name
        FoM._COUNTER += 1

    def __eq__(self, __value: object) -> bool:
        """Test equality."""
        if isinstance(__value, FoM):
            return self.fom_monitors == __value.fom_monitors and \
            self.grad_monitors == __value.grad_monitors and \
            self.fom_func.__name__ == __value.fom_func.__name__ and \
            self.gradient_func.__name__ == __value.gradient_func.__name__ and \
            self.polarization == __value.polarization and \
            self.freq == __value.freq and \
            self.opt_ids == __value.opt_ids
        return super().__eq__(__value)

    def compute_fom(self, *args, **kwargs) -> npt.NDArray:
        """Compute FoM."""
        return self.fom_func(*args, **kwargs)

    def compute_gradient(self, *args, **kwargs) -> npt.NDArray:     #! 20240227 Ian - Renamed this.
        """Compute gradient of FoM."""
        return self.gradient_func(*args, **kwargs)

    def as_dict(self) -> dict:
        """Return a dictionary representation of this FoM."""
        data = {}
        data['type'] = type(self).__name__
        data['fom_monitors'] = [
            (mon.source_name, mon.monitor_name) for mon in self.fom_monitors
        ]
        data['grad_monitors'] = [
            (mon.source_name, mon.monitor_name) for mon in self.grad_monitors
        ]
        if data['type'] == 'FoM':  # Generic FoM needs to copy functions
            data['fom_func'] = self.fom_func
            data['gradient_func'] = self.gradient_func
        data['polarization'] = self.polarization
        data['freq'] = self.freq
        data['opt_ids'] = self.opt_ids

        return data

    @staticmethod
    def from_dict(
        name: str,
        og_data: dict,
        src_to_sim_map: dict[str, LumericalSimulation],
    ) -> type[FoM]:
        """Create a figure of merit from a dictionary and list of simulations."""
        data = copy(og_data)
        fom_cls: type[FoM] = getattr(sys.modules[__name__], data.pop('type'))
        if 'weight' in data:
            del data['weight']
        data['name'] = name
        # if 'fom_func' in data:
        # if 'gradient_func' in data:

        data['fom_monitors'] = [
            # Monitor(simulation, source, monitor)
            Monitor(src_to_sim_map[src], src, mname)
            for src, mname in data['fom_monitors']
        ]
        data['grad_monitors'] = [
            Monitor(src_to_sim_map[src], src, mname)
            for src, mname in data['grad_monitors']
        ]
        return fom_cls(**data)

    @staticmethod
    @no_type_check
    def _math_helper(first: FoM | Number, second: FoM | Number, operator: str) -> FoM:
        """Helper function for arithmetic operations.

        Returns NotImplemented if operating on two FoMs and they do not have the same
        polarization, freq, and/or opt_ids.
        """
        match operator:
            case '+':
                func = np.add
            case '-':
                func = np.subtract
            case '*':
                func = np.multiply
            case '/':
                func = np.divide
            case _:
                raise NotImplementedError(f'Unrecognized operation "{operator}";'
                                 r' choose one of \{+, -, /, *\} ')


        if isinstance(second, Number):
            og_fom_func = first.fom_func
            og_grad_func = first.gradient_func
            return FoM(
                first.fom_monitors,
                first.grad_monitors,
                # lambda *args, **kwargs: func(og_fom_func(*args, **kwargs), second),
                # lambda *args, **kwargs: func(og_grad_func(*args, **kwargs), second),
                lambda *args, **kwargs: tuple(map(lambda x: func(x, second), og_fom_func(*args, **kwargs))),
                lambda *args, **kwargs: tuple(map(lambda x: func(x, second), og_grad_func(*args, **kwargs))),
                first.polarization,
                first.freq,
                first.opt_ids,
            )
        if isinstance(first, Number):
            og_fom_func = second.fom_func
            og_grad_func = second.gradient_func
            return FoM(
                second.fom_monitors,
                second.grad_monitors,
                # lambda *args, **kwargs: func(first[..., np.newaxis], og_fom_func(*args, **kwargs)),
                # lambda *args, **kwargs: func(first, og_grad_func(*args, **kwargs)),
                lambda *args, **kwargs: tuple(map(lambda x: func(first, x), og_fom_func(*args, **kwargs))),
                lambda *args, **kwargs: tuple(map(lambda x: func(first, x), og_grad_func(*args, **kwargs))),
                second.polarization,
                second.freq,
                second.opt_ids,
            )

        assert isinstance(first, FoM)
        assert isinstance(second, FoM)

        # NOTE: Polarization might be unnecessary as a check
        if first.polarization != second.polarization or \
            first.opt_ids != second.opt_ids or \
                first.freq != second.freq:
            raise TypeError(
                f"unsupported operand type(s) for {operator}: 'FoM' and 'FoM' when "
                "polarization, opt_ids, and/or freq is not equal")

        # og_fom_func_1 = first.fom_func
        # og_grad_func_1 = first.gradient_func
        # og_fom_func_2 = second.fom_func
        # og_grad_func_2 = second.gradient_func

        def new_compute(*args, **kwargs):
            try:
                return tuple(func(*x) for x in zip(first.compute_fom(*args, **kwargs), second.compute_fom(*args, **kwargs)))
            except Exception as e:
                try:
                    return tuple(map(lambda x: func(first.compute_fom(*args, **kwargs), x), second.compute_fom(*args, **kwargs)))
                except Exception as e:
                    return tuple(map(lambda x: func(x, second.compute_fom(*args, **kwargs) ), first.compute_fom(*args, **kwargs)))
            # return func(
            #     first.compute(*args, **kwargs),
            #     second.compute(*args, **kwargs),
            # )

        def new_gradient(*args, **kwargs):
            try:
                return tuple(func(*x) for x in zip(first.compute_gradient(*args, **kwargs), second.compute_gradient(*args, **kwargs)))
            except Exception as e:
                try:
                    return tuple(map(lambda x: func(first.compute_gradient(*args, **kwargs), x), second.compute_gradient(*args, **kwargs)))
                except Exception as e:
                    return tuple(map(lambda x: func(x, second.compute_gradient(*args, **kwargs) ), first.compute_gradient(*args, **kwargs)))
            # return func(
            #     first.gradient(*args, **kwargs),
            #     second.gradient(*args, **kwargs),
            # )

        return FoM(
            first.grad_monitors + second.grad_monitors,
            first.fom_monitors + second.fom_monitors,
            new_compute,
            new_gradient,
            first.polarization,
            first.freq,
            opt_ids=first.opt_ids
        )

    def __add__(self, second: Any) -> FoM:
        """Return self + second."""
        return FoM._math_helper(self, second, '+')

    def __radd__(self, first: Any) -> FoM:
        """Return first + self."""
        return FoM._math_helper(self, first, '+')

    def __iadd__(self, second: Any) -> FoM:
        """Implement self += second."""
        combined_fom = FoM._math_helper(self, second, '+')
        self.fom_monitors = combined_fom.fom_monitors
        self.grad_monitors = combined_fom.grad_monitors
        self.fom_func = combined_fom.fom_func
        self.gradient_func = combined_fom.gradient_func
        return self

    def __sub__(self, second: Any) -> FoM:
        """Return self - second."""
        return FoM._math_helper(self, second, '-')

    def __rsub__(self, first: Any) -> FoM:
        """Return first - self."""
        return FoM._math_helper(first, self, '-')

    def __isub__(self, second: Any) -> FoM:
        """Implement self -= second."""
        combined_fom = FoM._math_helper(self, second, '-')
        vars(self).update(vars(combined_fom))
        return self

    def __mul__(self, second: Any) -> FoM:
        """Return self * second."""
        return FoM._math_helper(self, second, '*')

    def __rmul__(self, first: Any) -> FoM:
        """Return first * self."""
        return FoM._math_helper(first, self, '*')

    def __imul__(self, second: Any) -> FoM:
        """Implement self *= second."""
        combined_fom = FoM._math_helper(self, second, '*')
        vars(self).update(vars(combined_fom))
        return self

    def __truediv__(self, second: Any) -> FoM:
        """Return self / second."""
        return FoM._math_helper(self, second, '/')

    def __rtruediv__(self, first: Any) -> FoM:
        """Return first / self."""
        return FoM._math_helper(first, self, '/')

    def __itruediv__(self, second: Any) -> FoM:
        """Implement self /= second."""
        combined_fom = FoM._math_helper(self, second, '/')
        vars(self).update(vars(combined_fom))
        return self

    @staticmethod
    def zero(fom: FoM) -> FoM:
        """Return a zero FoM that is compatible for operations with `fom`.

        Returns:
            (FoM): A new FoM instance such that fom_func and grad_func are equal to 0,
                and polarization, freq, and opt_ids come from `fom`.
        """
        def zero_func(*args, **kwargs):  # noqa: ARG001
            return 0

        return FoM(
            [],
            [],
            zero_func,
            zero_func,
            fom.polarization,
            fom.freq,
            fom.opt_ids,
        )

    def __copy__(self) -> type[FoM]:
        """Return a copy of this FoM."""
        return self.__class__(
            self.fom_monitors,
            self.grad_monitors,
            self.fom_func,
            self.gradient_func,
            self.polarization,
            self.freq,
            self.opt_ids,
            self.name,
        )

# todo: add the following
# 		self.freq_index_negative_opt: Specify and array of frequency indices that should be optimized with a negative gradient. This is useful for making sure light does not focus to a point, for example.
# 		self.fom = np.array([]) # The more convenient way to look at fom. For example, power transmission through a monitor even if you're optimizing for a point source.
# 		self.restricted_fom = np.array([]) # FOM that is being restricted. For instance, frequencies that should not be focused.
# 		self.true_fom = np.array([]) # The true FoM being used to define the adjoint source.
# 		self.gradient = np.array([])
# 		self.restricted_gradient = np.array([])
    
# 		self.tempfile_fwd_name = ''
# 		self.tempfile_adj_name = ''
        
# 		self.design_fwd_fields = None
# 		self.design_adj_fields = None

# 		# Boolean array specifying which frequencies are active.
# 		# This is a bit confusing. Almost deprecated really. enabled means of the frequencies being optimized, which are enabled. Useful in rare circumstances where some things need to be fully disable to help catch up.
# 		self.enabled = np.ones((len(self.freq_index_opt)))
# 		# Adding this once I started optimizing for functions we DONT want (i.e. restricted_gradient). This is of the freq_index_opt_restricted values, which do we want to optimize?
# 		self.enabled_restricted = np.ones((len(self.freq_index_restricted_opt)))

class BayerFilterFoM(FoM):
    """FoM implementing the particular figure of merit for the SonyBayerFilter."""

    def __init__(
            self,
            fom_monitors: Sequence[Monitor],
            grad_monitors: Sequence[Monitor],
            polarization: str,
            freq: Sequence[Number],
            opt_ids: Sequence[int] | None=None,
            name: str='',
    ) -> None:
        """Initialize a BayerFilterFoM."""
        super().__init__(
            fom_monitors,
            grad_monitors,
            self._bayer_fom,
            self._bayer_gradient,
            polarization,
            freq,
            opt_ids,
            name,
        )

    def _bayer_fom(self):
        """Compute bayer filter figure of merit."""
        #! Here we need to figure out which FoM belongs to which file
        total_tfom = np.zeros(self.fom_monitors[0].tshape)[..., self.opt_ids] # FoM for transmission monitor
        total_ffom = np.zeros(self.fom_monitors[0].fshape[1:])[..., self.opt_ids] # FoM for focal monitor - need to take [1:] because intensity sums over first axis
        source_weight = np.zeros(self.fom_monitors[0].fshape, dtype=np.complex128) # Source weight calculation - Apply opt_ids slice when gradient is fully calculated.
        for monitor in self.fom_monitors:
            transmission = monitor.trans_mag
            vipdopt.logger.info(f'Accessing monitor {monitor.monitor_name}')
            # print(transmission.shape)
            # print(self.opt_ids)
            # print(total_tfom.shape)
            # print(transmission[..., self.opt_ids].shape)
            # print(transmission[..., self.opt_ids])
            total_tfom += transmission[..., self.opt_ids]

            efield = monitor.e
            total_ffom += np.sum(np.square(np.abs(efield[..., self.opt_ids])), axis=0)
            
            source_weight += np.expand_dims(np.conj(efield[:,0,0,0, :]), axis=(1,2,3))
            # source_weight += np.conj(efield[:,0,0,0, self.opt_ids])       # We'll apply opt_ids slice when gradient is fully calculated.
        
        # # Recall that E_adj = source_weight * what we call E_adj i.e. the Green's function[design_efield from adj_src simulation]
        # # Reshape source weight (nλ) to (1, 1, 1, nλ) so it can be multiplied with (E_fwd * E_adj)
        # # https://stackoverflow.com/a/30032182
        self.source_weight = source_weight # np.expand_dims(source_weight, axis=(1,2,3))
        #! 20240228 Ian - I don't want to mess with the return types for _bayer_fom so I assigned source_weight to the fom object itself
            
        #* Conjugate of E_{old}(x_0) -field at the adjoint source of interest, with direction along the polarization
        # This is going to be the amplitude of the dipole-adjoint source driven at the focal plane
        #! Reminder that this is only applicable for dipole-based adjoint sources!!!
        # # pol_xy_idx = 0 if adj_src.src_dict['phi'] == 0 else 1		# x-polarized if phi = 0, y-polarized if phi = 90.	
        # todo: REDO - direction of source_weight vector potential error.

        # # self.source_weight = np.squeeze( np.conj(
        # # 		focal_data[pol_xy_idx, 0, 0, 0, :]			# shape: (3, nx, ny, nz, nλ)
        # # 		#get_focal_data[adj_src_idx][xy_idx, 0, 0, 0, spectral_indices[0]:spectral_indices[1]:1]
        # # 		) )
        # self.source_weight += np.squeeze( np.conj( focal_data[:,0,0,0,:] ) )
        

        return total_tfom, total_ffom

    def _bayer_gradient(self):
        """Compute the gradient of the bayer filter figure of merit."""
        e_fwd = self.design_fwd_fields
        e_adj = self.grad_monitors[1].e
<<<<<<< HEAD
        
        # #! DEBUG: Check orthogonality and direction of E-fields in the design monitor
        vipdopt.logger.info((f'Forward design fields have average absolute xyz-components: '
                    f'{np.mean(np.abs(e_fwd[0]))}, {np.mean(np.abs(e_fwd[1]))}, '
                    f'{np.mean(np.abs(e_fwd[2]))}.'
                    ))
        vipdopt.logger.info((f'Adjoint design fields have average absolute xyz-components: '
        			f'{np.mean(np.abs(e_adj[0]))}, {np.mean(np.abs(e_adj[1]))}, '
        			f'{np.mean(np.abs(e_adj[2]))}.'
        			))
        vipdopt.logger.info((f'Source weight has average absolute xyz-components: '
        		f'{np.mean(np.abs(self.source_weight[0]))}, {np.mean(np.abs(self.source_weight[1]))}, '
        		f'{np.mean(np.abs(self.source_weight[2]))}.'
        			))

        # df_dev = np.real(np.sum(e_fwd * e_adj, axis=0))
        e_adj = e_adj * self.source_weight
        df_dev = 1 * (e_fwd[0]*e_adj[0] + \
        		e_fwd[1]*e_adj[1] + \
        		e_fwd[2]*e_adj[2]
        	)
        # Taking the real part comes when multiplying by Δε0 i.e. change in permittivity.

        vipdopt.logger.info('Computing Gradient')

        self.gradient = np.zeros(df_dev.shape, dtype=np.complex128)
        # self.restricted_gradient = np.zeros(df_dev.shape, dtype=np.complex128)

        self.gradient[..., self.opt_ids] = df_dev[..., self.opt_ids] # * self.enabled
        # self.restricted_gradient[..., self.freq_index_restricted_opt] = df_dev[..., self.freq_index_restricted_opt] * self.enabled_restricted

        # self.gradient = df_dev[..., pos_gradient_indices] * self.enabled
        # # self.restricted_gradient = df_dev[..., neg_gradient_indices] * self.enabled_restricted

        # return df_dev
        
        return df_dev[..., self.opt_ids]
=======
        df_dev = np.real(np.sum(e_fwd * e_adj, axis=0))
        return df_dev[..., self.opt_ids]


class UniformFoM(FoM):
    def __init__(
            self,
            fom_monitors: Sequence[Monitor],
            grad_monitors: Sequence[Monitor],
            polarization: str,
            freq: Sequence[Number],
            opt_ids: Sequence[int] | None = None,
            name: str = '',
            constant: float=0.5,
    ) -> None:
        self.constant = constant
        super().__init__(
            fom_monitors,
            grad_monitors,
            self._uniform_fom,
            self._uniform_gradient,
            polarization,
            freq,
            opt_ids,
            name,
        )
    
    def _uniform_fom(self, variables: npt.NDArray):
        return 1 - np.abs(variables - self.constant)
    
    def _uniform_gradient(self, variables: npt.NDArray):
        return np.sign(variables - self.constant)
>>>>>>> 175932a7
<|MERGE_RESOLUTION|>--- conflicted
+++ resolved
@@ -412,7 +412,6 @@
         """Compute the gradient of the bayer filter figure of merit."""
         e_fwd = self.design_fwd_fields
         e_adj = self.grad_monitors[1].e
-<<<<<<< HEAD
         
         # #! DEBUG: Check orthogonality and direction of E-fields in the design monitor
         vipdopt.logger.info((f'Forward design fields have average absolute xyz-components: '
@@ -449,9 +448,6 @@
 
         # return df_dev
         
-        return df_dev[..., self.opt_ids]
-=======
-        df_dev = np.real(np.sum(e_fwd * e_adj, axis=0))
         return df_dev[..., self.opt_ids]
 
 
@@ -483,4 +479,3 @@
     
     def _uniform_gradient(self, variables: npt.NDArray):
         return np.sign(variables - self.constant)
->>>>>>> 175932a7
