--- conflicted
+++ resolved
@@ -648,14 +648,6 @@
         total_ffom += np.sum(np.square(np.abs(efield[..., self.pos_max_freqs])), axis=0)
         # Scale by max_intensity_by_wavelength weighting (any intensity FoM needs this)
         try:
-<<<<<<< HEAD
-            total_ffom /= np.array(kwargs.get('max_intensity_by_wavelength', None))[
-                ..., self.pos_max_freqs
-            ]
-        except Exception:
-            pass
-        # TODO: CHECK THAT THIS IS THE RIGHT PLACE TO PUT IT. CHECK GREG CODE
-=======
             total_ffom /= np.array(
                 kwargs.get('max_intensity_by_wavelength', None)
                 )[..., self.pos_max_freqs]
@@ -663,7 +655,6 @@
             pass
         # TODO: CHECK THAT THIS IS THE RIGHT PLACE TO PUT IT. CHECK GREG CODE
 
->>>>>>> cb2d504b
 
         # Recall that E_adj = source_weight * what we call E_adj i.e. the Green's
         # function[design_efield from adj_src simulation]. Reshape source weight (nλ)
@@ -754,8 +745,6 @@
         # #       self.enabled_restricted
         # ======================================================================================================================
 
-<<<<<<< HEAD
-=======
         try:
             df_dev[..., self.pos_max_freqs] /= np.array(
                 kwargs.get('max_intensity_by_wavelength', None)
@@ -763,7 +752,6 @@
         except Exception as e:
             pass
 
->>>>>>> cb2d504b
         # return df_dev
         return df_dev[..., self.pos_max_freqs]
 
