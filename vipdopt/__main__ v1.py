--- conflicted
+++ resolved
@@ -184,19 +184,11 @@
             cmap=plt.get_cmap('gray'),
         )
         cur_density, cur_permittivity = project.device.import_cur_index(
-<<<<<<< HEAD
-            fwd_sim.objects['design_import'],
-            reinterpolation_factor=1,  # project.config.get('reinterpolate_permittivity_factor'),
-            binarize=False,
-        )
-
-=======
                     fwd_sim.objects['design_import'],
                     reinterpolation_factors = 1, # project.config.get('reinterpolate_permittivity_factor'),
                     binarize=False
                 )
         
->>>>>>> cb2d504b
         # fdtd.save(project.base_sim.get_path(), project.base_sim)
         # fdtd.save(project.dir / 'base_sim.fsp', project.base_sim)
         fdtd.save(fwd_sim.get_path(), fwd_sim)
