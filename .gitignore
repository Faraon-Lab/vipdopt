# Developer files
*.out
*.log
<<<<<<< HEAD
*.json
=======
temp/
tmp/
>>>>>>> c589450e

# Byte-compiled / optimized / DLL files
__pycache__/
*.py[cod]
*$py.class

# C extensions
*.so


# Distribution / packaging
.Python
build/
develop-eggs/
dist/
downloads/
eggs/
.eggs/
lib/
lib64/
parts/
sdist/
var/
wheels/
share/python-wheels/
*.egg-info/
.installed.cfg
*.egg
MANIFEST


# PEP 582; used by e.g. github.com/David-OConnor/pyflow
__pypackages__/

# Celery stuff
celerybeat-schedule
celerybeat.pid

# SageMath parsed files
*.sage.py

# Environments
.env
.venv
env/
venv/
ENV/
env.bak/
venv.bak/

# Spyder project settings
.spyderproject
.spyproject

# Rope project settings
.ropeproject

# mkdocs documentation
/site

# mypy
.mypy_cache/
.dmypy.json
dmypy.json

# pytest
.pytest_cache/

# coverage
.coverage

# ruff
.ruff_cache/

# Pyre type checker
.pyre/

# pytype static type analyzer
.pytype/

# Cython debug symbols
cython_debug/

# PyCharm
#  JetBrains specific template is maintainted in a separate JetBrains.gitignore that can
#  be found at https://github.com/github/gitignore/blob/main/Global/JetBrains.gitignore
#  and can be added to the global gitignore or merged into this file.  For a more nuclear
#  option (not recommended) you can uncomment the following to ignore the entire idea folder.
.idea/

# Visual Studio Code
.vscode/

# Local History for Visual Studio Code
.history/

# Built Visual Studio Code Extensions
*.vsix

# General
.DS_Store
.AppleDouble
.LSOverride

# Icon must end with two \r
Icon


# Thumbnails
._*

# Files that might appear in the root of a volume
.DocumentRevisions-V100
.fseventsd
.Spotlight-V100
.TemporaryItems
.Trashes
.VolumeIcon.icns
.com.apple.timemachine.donotpresent

# Directories potentially created on remote AFP share
.AppleDB
.AppleDesktop
Network Trash Folder
Temporary Items
.apdisk

# Windows thumbnail cache files
Thumbs.db
Thumbs.db:encryptable
ehthumbs.db
ehthumbs_vista.db

# Dump file
*.stackdump

# Folder config file
[Dd]esktop.ini

# Recycle Bin used on file shares
$RECYCLE.BIN/

# Windows Installer files
*.cab
*.msi
*.msix
*.msm
*.msp

# Windows shortcuts
*.lnk<|MERGE_RESOLUTION|>--- conflicted
+++ resolved
@@ -1,12 +1,9 @@
 # Developer files
 *.out
 *.log
-<<<<<<< HEAD
 *.json
-=======
 temp/
 tmp/
->>>>>>> c589450e
 
 # Byte-compiled / optimized / DLL files
 __pycache__/
